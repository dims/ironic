--- conflicted
+++ resolved
@@ -28,34 +28,12 @@
 [testenv:pep8]
 whitelist_externals = bash
 commands =
-<<<<<<< HEAD
-  flake8 {posargs}
-#  # Run bashate during pep8 runs to ensure violations are caught by
-#  # the check and gate queues.
-#  bash -c "find {toxinidir}/devstack               \
-#           -not \( -type d -name .?\* -prune \)    \ # prune all 'dot' dirs
-#           -type f                                 \ # only files
-#           -not -name \*.swp                       \ # skip editor files
-#           -not -name \*~                          \ # skip editor files
-#           -not -name \*.xml                       \ # skip xml files
-#           -not -name \*.template                  \ # skip template files
-#           -not -wholename \*scripts/configure-vm  \ # that's a python script
-#           \(                                      \
-#            -name \*.sh -or                        \ # add files eding with .sh
-#            -wholename \*/lib/\* -or               \ # add files under lib/
-#            -wholename \*/tools/\*                 \ # add files under tools/
-#           \)                                      \
-#           -print0 | xargs -0 bashate -v -iE006 -eE005,E042"
-#  # Check that .po and .pot files are valid:
-#  # bash -c "find ironic -type f -regex '.*\.pot?' -print0|xargs -0 -n 1 msgfmt --check-format -o /dev/null"
-=======
   bash tools/flake8wrap.sh {posargs}
   # Run bashate during pep8 runs to ensure violations are caught by
   # the check and gate queues.
   {toxinidir}/tools/run_bashate.sh {toxinidir}/devstack
   # Check that .po and .pot files are valid:
   bash -c "find ironic -type f -regex '.*\.pot?' -print0|xargs -0 -n 1 msgfmt --check-format -o /dev/null"
->>>>>>> e4a9eda3
 
 [testenv:cover]
 setenv = VIRTUAL_ENV={envdir}
