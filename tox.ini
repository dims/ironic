[tox]
minversion = 1.8
skipsdist = True
envlist = py34,py27,pep8

[testenv]
usedevelop = True
<<<<<<< HEAD
=======
install_command =
                  constraints: pip install -U --force-reinstall -c{env:UPPER_CONSTRAINTS_FILE:https://git.openstack.org/cgit/openstack/requirements/plain/upper-constraints.txt} {opts} {packages}
                  pip install -U {opts} {packages}
>>>>>>> edda2f26
setenv = VIRTUAL_ENV={envdir}
         PYTHONDONTWRITEBYTECODE = 1
         LANGUAGE=en_US
         LC_ALL=en_US.UTF-8
         TESTS_DIR=./ironic/tests/unit/
deps = -r{toxinidir}/test-requirements.txt
commands = ostestr {posargs}
passenv = http_proxy HTTP_PROXY https_proxy HTTPS_PROXY no_proxy NO_PROXY

[tox:jenkins]
downloadcache = ~/cache/pip

[testenv:genstates]
deps = {[testenv]deps}
    pydot2
commands = {toxinidir}/tools/states_to_dot.py -f {toxinidir}/doc/source/images/states.svg --format svg

[testenv:pep8]
whitelist_externals = bash
commands =
  flake8 {posargs}
  # Check that .po and .pot files are valid:
  bash -c "find ironic -type f -regex '.*\.pot?' -print0|xargs -0 -n 1 msgfmt --check-format -o /dev/null"

[testenv:cover]
setenv = VIRTUAL_ENV={envdir}
         LANGUAGE=en_US
commands =
  python setup.py testr --coverage {posargs}

[testenv:checkconfig]
sitepackages = False
envdir = {toxworkdir}/venv
commands =
  {toxinidir}/tools/config/check_uptodate.sh

[testenv:genconfig]
whitelist_externals = bash
sitepackages = False
envdir = {toxworkdir}/venv
commands =
  bash tools/config/generate_sample.sh -b . -p ironic -o etc/ironic

[testenv:docs]
setenv = PYTHONHASHSEED=0
sitepackages = False
envdir = {toxworkdir}/venv
commands =
  python setup.py build_sphinx

[testenv:venv]
setenv = PYTHONHASHSEED=0
commands = {posargs}

[flake8]
ignore = E129
exclude =  .venv,.git,.tox,dist,doc,*openstack/common*,*lib/python*,*egg,build,tools
max-complexity=17

[hacking]
import_exceptions = testtools.matchers, ironic.common.i18n<|MERGE_RESOLUTION|>--- conflicted
+++ resolved
@@ -5,12 +5,6 @@
 
 [testenv]
 usedevelop = True
-<<<<<<< HEAD
-=======
-install_command =
-                  constraints: pip install -U --force-reinstall -c{env:UPPER_CONSTRAINTS_FILE:https://git.openstack.org/cgit/openstack/requirements/plain/upper-constraints.txt} {opts} {packages}
-                  pip install -U {opts} {packages}
->>>>>>> edda2f26
 setenv = VIRTUAL_ENV={envdir}
          PYTHONDONTWRITEBYTECODE = 1
          LANGUAGE=en_US
