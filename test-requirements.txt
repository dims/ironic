# The order of packages is significant, because pip processes them in the order
# of appearance. Changing the order has an impact on the overall integration
# process, which may cause wedges in the gate later.
hacking<0.11,>=0.10.0
coverage>=3.6
fixtures>=1.3.1
mock>=1.2
Babel>=1.3
PyMySQL>=0.6.2 # MIT License
psycopg2>=2.5
python-ironicclient>=0.8.0
python-subunit>=0.0.18
testtools>=1.4.0
testresources>=0.2.4
testscenarios>=0.4
os-testr>=0.4.1

-e git+https://github.com/openstack/oslotest.git#egg=oslotest
-e git+https://github.com/openstack/oslosphinx.git#egg=oslosphinx

# Doc requirements
sphinx!=1.2.0,!=1.3b1,<1.3,>=1.1.2
sphinxcontrib-pecanwsme>=0.8
<<<<<<< HEAD
# NOTE(tonyb): Pillow isn't used directly but it's needed for
# sphinxcontrib-seqdiag.  Make sure we honnor g-r caps
Pillow<3.0.0,>=2.4.0 # MIT
sphinxcontrib-seqdiag
=======
sphinxcontrib-seqdiag
oslosphinx>=2.5.0 # Apache-2.0
>>>>>>> 7ec5a06c
<|MERGE_RESOLUTION|>--- conflicted
+++ resolved
@@ -21,12 +21,4 @@
 # Doc requirements
 sphinx!=1.2.0,!=1.3b1,<1.3,>=1.1.2
 sphinxcontrib-pecanwsme>=0.8
-<<<<<<< HEAD
-# NOTE(tonyb): Pillow isn't used directly but it's needed for
-# sphinxcontrib-seqdiag.  Make sure we honnor g-r caps
-Pillow<3.0.0,>=2.4.0 # MIT
-sphinxcontrib-seqdiag
-=======
-sphinxcontrib-seqdiag
-oslosphinx>=2.5.0 # Apache-2.0
->>>>>>> 7ec5a06c
+sphinxcontrib-seqdiag